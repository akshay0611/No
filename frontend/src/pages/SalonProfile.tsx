import { useState, useMemo, useEffect } from "react";
import { useParams, useLocation } from "wouter";
import { useQuery, useMutation } from "@tanstack/react-query";
import { Button } from "@/components/ui/button";
import { Card, CardContent, CardHeader, CardTitle, CardDescription } from "@/components/ui/card";
import { Badge } from "@/components/ui/badge";
import { Star, MapPin, Clock, Tag, Heart, ShoppingCart, Percent, Sparkles, Scissors, Palette, TrendingUp, Zap, ArrowLeft } from "lucide-react";
import { GoogleMap, useLoadScript, MarkerF } from "@react-google-maps/api";
import { useToast } from "@/hooks/use-toast";
import { useAuth } from "../context/AuthContext";
import { useCart } from "../context/CartContext";
import { api } from "../lib/api";
import type { SalonDetails, Offer } from "../types";

// Helper function to get service icon
const getServiceIcon = (serviceName: string) => {
  const name = serviceName.toLowerCase();
  if (name.includes('cut') || name.includes('trim') || name.includes('shave')) {
    return Scissors;
  } else if (name.includes('color') || name.includes('dye') || name.includes('highlight')) {
    return Palette;
  } else if (name.includes('style') || name.includes('blow')) {
    return Sparkles;
  }
  return Scissors; // Default icon
};

// Helper function to determine if service is popular (mock logic - can be replaced with real data)
const isPopularService = (_serviceId: string, index: number) => {
  // For demo purposes, mark first service as popular
  return index === 0;
};

export default function SalonProfile() {
  const { id } = useParams<{ id: string }>();
  const [, setLocation] = useLocation();
  const { user, updateUser } = useAuth();
  const { addItem, items, getItemCount } = useCart();
  const [expandedServices, setExpandedServices] = useState<Set<string>>(new Set());
  const [isDescriptionExpanded, setIsDescriptionExpanded] = useState(false);
  const [expandedOffers, setExpandedOffers] = useState<Set<string>>(new Set());
<<<<<<< HEAD
=======

  // Scroll to top when component mounts
  useEffect(() => {
    window.scrollTo(0, 0);
  }, [id]);
>>>>>>> deae88b6

  const isFavorited = useMemo(() => {
    if (!user || !user.favoriteSalons) return false;
    return user.favoriteSalons.includes(id || "");
  }, [user, id]);

  const addFavoriteMutation = useMutation({
    mutationFn: () => api.users.addFavorite(id!),
    onSuccess: (updatedUser) => {
      if (updatedUser) {
        updateUser(updatedUser);
        toast({
          title: "Added to favorites!",
        });
      }
    },
    onError: () => {
      toast({
        title: "Failed to add favorite",
        variant: "destructive",
      });
    },
  });

  const removeFavoriteMutation = useMutation({
    mutationFn: () => api.users.removeFavorite(id!),
    onSuccess: (updatedUser) => {
      if (updatedUser) {
        updateUser(updatedUser);
        toast({
          title: "Removed from favorites",
        });
      }
    },
    onError: () => {
      toast({
        title: "Failed to remove favorite",
        variant: "destructive",
      });
    },
  });

  const handleFavoriteClick = () => {
    if (!user) {
      setLocation('/auth');
      return;
    }
    if (isFavorited) {
      removeFavoriteMutation.mutate();
    } else {
      addFavoriteMutation.mutate();
    }
  };

  const handleAddToCart = (service: SalonDetails['services'][0]) => {
    if (!user) {
      setLocation('/auth');
      return;
    }
    if (!salon) return;

    addItem(service, salon.id, salon.name);
    toast({
      title: "Service added to cart!",
      description: `${service.name} has been added to your selection.`,
    });
  };

  const isServiceInCart = (serviceId: string) => {
    return items.some(item => item.service.id === serviceId);
  };
  const { toast } = useToast();

  const { isLoaded } = useLoadScript({
    googleMapsApiKey: import.meta.env.VITE_GOOGLE_MAPS_API_KEY as string,
    libraries: ["places"],
  });

  const { data: salon, isLoading } = useQuery<SalonDetails>({
    queryKey: ['/api/salons', id],
    enabled: !!id,
  });

  // Fetch salon offers
  const { data: offers = [], isLoading: offersLoading } = useQuery<Offer[]>({
    queryKey: ['salon-offers', id],
    queryFn: () => api.offers.getBySalon(id!),
    enabled: !!id,
  });



  if (isLoading) {
    return (
      <div className="min-h-screen gradient-pink py-8">
        <div className="max-w-4xl mx-auto px-4 sm:px-6 lg:px-8">
          <div className="animate-pulse">
            <div className="h-64 bg-muted rounded-2xl mb-8"></div>
            <div className="h-8 bg-muted rounded mb-4"></div>
            <div className="h-6 bg-muted rounded mb-8"></div>
            <div className="grid md:grid-cols-2 gap-8">
              <div className="h-96 bg-muted rounded-2xl"></div>
              <div className="h-96 bg-muted rounded-2xl"></div>
            </div>
          </div>
        </div>
      </div>
    );
  }

  if (!salon) {
    return (
      <div className="min-h-screen gradient-pink flex items-center justify-center">
        <Card className="w-full max-w-md mx-4">
          <CardContent className="pt-6 text-center">
            <h1 className="text-2xl font-bold text-foreground mb-4">Salon not found</h1>
            <p className="text-muted-foreground mb-4">The salon you're looking for doesn't exist.</p>
            <Button onClick={() => setLocation('/')} data-testid="button-back-home">
              Back to Home
            </Button>
          </CardContent>
        </Card>
      </div>
    );
  }

  return (
<<<<<<< HEAD
    <div className="min-h-screen bg-gradient-to-br from-teal-50 via-white to-cyan-50 py-8 pb-24 md:pb-8">
=======
    <div className="min-h-screen bg-gradient-to-br from-teal-50 via-white to-cyan-50 pb-24 md:pb-8">
      {/* Hero Banner - Using salon's uploaded photos */}
      <div className="relative h-48 md:h-64 bg-gradient-to-r from-teal-600 to-cyan-600 overflow-hidden">
        <div className="absolute inset-0 bg-black/20"></div>
        {(salon as any).photos && (salon as any).photos.length > 0 ? (
          <img
            src={(salon as any).photos[0].url}
            alt={salon.name}
            className="absolute inset-0 w-full h-full object-cover opacity-40"
          />
        ) : (
          <div className="absolute inset-0 bg-[url('https://images.unsplash.com/photo-1560066984-138dadb4c035?ixlib=rb-4.0.3&auto=format&fit=crop&w=1920')] bg-cover bg-center opacity-30"></div>
        )}
      </div>

>>>>>>> deae88b6
      <div className="max-w-6xl mx-auto px-4 sm:px-6 lg:px-8">
        {/* Salon Header */}
        <div className="mb-8 -mt-16 relative z-10">
          <div className="bg-white rounded-2xl shadow-xl p-6 border-2 border-teal-100">
            <div className="flex items-start justify-between mb-4">
              <div className="flex-1">
                <div className="flex items-center space-x-3 mb-3">
                  <h1 className="text-4xl font-bold bg-gradient-to-r from-teal-600 to-cyan-600 bg-clip-text text-transparent" data-testid="text-salon-name">
                    {salon.name}
                  </h1>
                  <Badge className="bg-gradient-to-r from-teal-500 to-cyan-500 text-white capitalize">
                    {salon.type}
                  </Badge>
                  {user && (
                    <Button
                      variant="ghost"
                      size="icon"
                      onClick={handleFavoriteClick}
                      disabled={addFavoriteMutation.isPending || removeFavoriteMutation.isPending}
                      data-testid="button-favorite"
                      className="hover:bg-teal-50"
                    >
                      <Heart className={`h-6 w-6 ${isFavorited ? 'text-red-500 fill-current' : 'text-gray-400'}`} />
                    </Button>
                  )}
                </div>

                {salon.description && (
                  <div className="mb-4 max-w-2xl">
                    <p className="text-gray-600">
                      {isDescriptionExpanded
                        ? salon.description
                        : salon.description.length > 80
                          ? `${salon.description.slice(0, 80)}...`
                          : salon.description
                      }
                    </p>
                    {salon.description.length > 80 && (
                      <button
                        onClick={() => setIsDescriptionExpanded(!isDescriptionExpanded)}
                        className="text-teal-600 hover:text-teal-700 font-medium text-sm mt-1 transition-colors"
                      >
                        {isDescriptionExpanded ? 'Read Less' : 'Read More'}
                      </button>
                    )}
                  </div>
                )}

<<<<<<< HEAD
              {salon.description && (
                <div className="mb-4 max-w-2xl">
                  <p className="text-gray-600">
                    {isDescriptionExpanded
                      ? salon.description
                      : salon.description.length > 80
                        ? `${salon.description.slice(0, 80)}...`
                        : salon.description
                    }
                  </p>
                  {salon.description.length > 80 && (
                    <button
                      onClick={() => setIsDescriptionExpanded(!isDescriptionExpanded)}
                      className="text-teal-600 hover:text-teal-700 font-medium text-sm mt-1 transition-colors"
                    >
                      {isDescriptionExpanded ? 'Read Less' : 'Read More'}
                    </button>
                  )}
                </div>
              )}

              <div className="flex flex-wrap items-center gap-4 text-gray-600">
                <div className="flex items-center space-x-2">
                  <MapPin className="h-5 w-5 text-teal-600" />
                  <span data-testid="text-salon-location" className="font-medium capitalize">
                    {salon.manualLocation || salon.location}
                  </span>
                </div>
                <div className="flex items-center space-x-2 bg-teal-50 px-3 py-1 rounded-full">
                  <Star className="h-5 w-5 text-yellow-500 fill-current" />
                  <span data-testid="text-salon-rating" className="font-semibold text-teal-900">
                    {salon.rating}
                  </span>
                </div>

=======
                <div className="flex flex-wrap items-center gap-4 text-gray-600">
                  <div className="flex items-center space-x-2">
                    <MapPin className="h-5 w-5 text-teal-600" />
                    <span data-testid="text-salon-location" className="font-medium capitalize">
                      {salon.manualLocation || salon.location}
                    </span>
                  </div>
                  <div className="flex items-center space-x-2 bg-teal-50 px-3 py-1 rounded-full">
                    <Star className="h-5 w-5 text-yellow-500 fill-current" />
                    <span data-testid="text-salon-rating" className="font-semibold text-teal-900">
                      {salon.rating}
                    </span>
                  </div>

                </div>
>>>>>>> deae88b6
              </div>
            </div>
          </div>
        </div>

        {isLoaded && salon.latitude && salon.longitude && (
          <Card className="mb-8">
            <div className="h-64 md:h-80">
              <GoogleMap
                mapContainerStyle={{ width: "100%", height: "100%" }}
                center={{ lat: salon.latitude, lng: salon.longitude }}
                zoom={15}
              >
                <MarkerF position={{ lat: salon.latitude, lng: salon.longitude }} />
              </GoogleMap>
            </div>
          </Card>
        )}

        {/* Services Section - Card Layout with Teal Theme */}
        <div className="mb-8">
          <div className="flex items-center justify-between mb-6">
            <div>
              <h2 className="text-3xl font-bold text-gray-900 mb-2">Our Services</h2>
              <p className="text-gray-600">Choose from our range of professional services</p>
            </div>
            {getItemCount() > 0 && (
              <Button
                onClick={() => setLocation('/queue-summary')}
                className="bg-gradient-to-r from-teal-600 to-cyan-600 hover:from-teal-700 hover:to-cyan-700 text-white shadow-lg"
              >
                <ShoppingCart className="w-4 h-4 mr-2" />
                View Cart ({getItemCount()})
              </Button>
            )}
          </div>

          {/* Services Grid */}
          <div className="grid md:grid-cols-2 gap-6">
            {salon.services.map((service, index) => {
              const ServiceIcon = getServiceIcon(service.name);
              const isPopular = isPopularService(service.id, index);
              const isExpanded = expandedServices.has(service.id);
              const hasLongDescription = service.description && service.description.length > 100;

              return (
                <Card
                  key={service.id}
                  className="group hover:shadow-2xl transition-all duration-300 border-2 border-gray-100 hover:border-teal-300 bg-gradient-to-br from-white to-teal-50/30 overflow-hidden relative flex flex-col"
                  data-testid={`service-${service.id}`}
                >
                  {/* Popular Badge */}
                  {isPopular && (
                    <div className="absolute top-4 right-4 z-10">
                      <Badge className="bg-gradient-to-r from-amber-500 to-orange-500 text-white font-bold px-3 py-1 shadow-lg flex items-center space-x-1">
                        <TrendingUp className="w-3 h-3" />
                        <span>Most Popular</span>
                      </Badge>
                    </div>
                  )}

                  <CardHeader className="pb-3 pt-6">
                    <div className="flex items-start space-x-4">
                      {/* Service Icon */}
                      <div className="flex-shrink-0 bg-gradient-to-br from-teal-500 to-cyan-500 p-3 rounded-xl shadow-md group-hover:scale-110 transition-transform">
                        <ServiceIcon className="w-6 h-6 text-white" />
                      </div>

                      <div className="flex-1 min-w-0">
                        {/* Service Name - Better Typography */}
                        <CardTitle className="text-2xl font-bold text-gray-900 mb-2 group-hover:text-teal-600 transition-colors capitalize" data-testid={`text-service-name-${service.id}`}>
                          {service.name}
                        </CardTitle>

                        {/* Service Description with Truncation */}
                        {service.description ? (
                          <div className="space-y-1">
                            <CardDescription className={`text-gray-600 text-sm leading-relaxed ${!isExpanded && hasLongDescription ? 'line-clamp-3' : ''}`}>
                              {service.description}
                            </CardDescription>
                            {hasLongDescription && (
                              <button
                                onClick={() => {
                                  const newExpanded = new Set(expandedServices);
                                  if (isExpanded) {
                                    newExpanded.delete(service.id);
                                  } else {
                                    newExpanded.add(service.id);
                                  }
                                  setExpandedServices(newExpanded);
                                }}
                                className="text-teal-600 hover:text-teal-700 text-xs font-semibold inline-flex items-center"
                              >
                                {isExpanded ? 'Show less' : 'Read more'}
                              </button>
                            )}
                          </div>
                        ) : (
                          <CardDescription className="text-gray-500 text-sm italic">
                            Professional {service.name.toLowerCase()} service
                          </CardDescription>
                        )}
                      </div>
                    </div>
                  </CardHeader>

                  <CardContent className="space-y-4 pb-6 flex-1 flex flex-col">
                    {/* Service Details */}
                    <div className="flex items-center justify-between bg-white/80 backdrop-blur-sm rounded-lg p-3 border border-teal-100 flex-shrink-0">
                      <div className="flex items-center space-x-2">
                        <div className="bg-teal-100 p-2 rounded-lg">
                          <Clock className="w-4 h-4 text-teal-600" />
                        </div>
                        <div>
                          <p className="text-xs text-gray-500 font-medium">Duration</p>
                          <p className="text-sm font-bold text-gray-900" data-testid={`text-service-duration-${service.id}`}>
                            {service.duration} minutes
                          </p>
                        </div>
                      </div>

                      <div className="text-right">
                        <p className="text-xs text-gray-500 font-medium mb-1">Price</p>
                        <div className="flex items-baseline space-x-1">
                          <span className="text-3xl font-extrabold bg-gradient-to-r from-teal-600 to-cyan-600 bg-clip-text text-transparent" data-testid={`text-service-price-${service.id}`}>
                            ${service.price}
                          </span>
                        </div>
                      </div>
                    </div>

                    {/* Action Buttons - Larger touch targets for mobile */}
                    <div className="space-y-2 mt-auto">
                      <Button
                        onClick={() => handleAddToCart(service)}
                        disabled={isServiceInCart(service.id)}
                        className={`w-full min-h-[48px] ${isServiceInCart(service.id)
                          ? 'bg-gradient-to-r from-green-500 to-emerald-500 hover:from-green-600 hover:to-emerald-600'
                          : 'bg-gradient-to-r from-teal-600 to-cyan-600 hover:from-teal-700 hover:to-cyan-700'
                          } text-white font-bold text-base rounded-xl shadow-lg hover:shadow-xl transition-all transform hover:scale-[1.02] active:scale-[0.98]`}
                        data-testid={`button-add-service-${service.id}`}
                      >
                        {isServiceInCart(service.id) ? (
                          <>
                            <span className="mr-2">✓</span>
                            Added to Cart
                          </>
                        ) : (
                          <>
                            <ShoppingCart className="w-5 h-5 mr-2" />
                            Add to Cart
                          </>
                        )}
                      </Button>

                      {/* Quick Book Option */}
                      {!isServiceInCart(service.id) && (
                        <Button
                          onClick={() => {
                            handleAddToCart(service);
                            setTimeout(() => setLocation('/queue-summary'), 300);
                          }}
                          variant="outline"
                          className="w-full min-h-[44px] border-2 border-teal-600 text-teal-600 hover:bg-teal-50 font-semibold rounded-xl transition-all"
                        >
                          <Zap className="w-4 h-4 mr-2" />
                          Quick Book
                        </Button>
                      )}
                    </div>
                  </CardContent>
                </Card>
              );
            })}
          </div>

          {/* Cart Summary */}
          {getItemCount() > 0 && (
            <Card className="mt-6 bg-gradient-to-r from-teal-50 to-cyan-50 border-2 border-teal-200">
              <CardContent className="pt-6">
                <div className="text-center">
                  <p className="text-gray-700 font-medium mb-4">
                    {getItemCount()} service{getItemCount() > 1 ? 's' : ''} selected • Ready to book
                  </p>
                  <Button
                    onClick={() => setLocation('/queue-summary')}
                    className="w-full md:w-auto px-8 py-3 bg-gradient-to-r from-teal-600 to-cyan-600 hover:from-teal-700 hover:to-cyan-700 text-white font-semibold rounded-lg shadow-lg"
                  >
                    <ShoppingCart className="w-5 h-5 mr-2" />
                    Proceed to Checkout
                  </Button>
                </div>
              </CardContent>
            </Card>
          )}
        </div>

        {/* Offers Section */}
        <Card className="mt-8 mb-8 border-2 border-teal-100 bg-gradient-to-br from-white to-teal-50">
          <CardHeader>
            <CardTitle className="flex items-center space-x-2 text-2xl">
              <Tag className="h-6 w-6 text-teal-600" />
              <span className="text-gray-900">Exclusive Offers</span>
            </CardTitle>
            <CardDescription className="text-gray-600">
              Save more with our special promotions and limited-time deals
            </CardDescription>
          </CardHeader>
          <CardContent>
            {offersLoading ? (
              <div className="text-center py-4">
                <p className="text-gray-500">Loading offers...</p>
              </div>
            ) : offers.length > 0 ? (
              <div className="space-y-4">
                {offers.map((offer: Offer) => (
                  <div key={offer.id} className="p-5 bg-white border-2 border-teal-100 rounded-xl hover:border-teal-300 hover:shadow-md transition-all">
                    <div className="flex items-center space-x-3 mb-3">
                      <Badge className="bg-gradient-to-r from-teal-600 to-cyan-600 text-white font-bold px-3 py-1">
                        {offer.discount}% OFF
                      </Badge>
                      <h4 className="font-bold text-gray-900 text-lg">{offer.title}</h4>
                    </div>
                    <div className="mb-3">
                      <p className="text-gray-600 text-sm">
                        {expandedOffers.has(offer.id)
                          ? offer.description
                          : offer.description.length > 100
                            ? `${offer.description.slice(0, 100)}...`
                            : offer.description
                        }
                      </p>
                      {offer.description.length > 100 && (
                        <button
                          onClick={() => {
                            const newExpanded = new Set(expandedOffers);
                            if (expandedOffers.has(offer.id)) {
                              newExpanded.delete(offer.id);
                            } else {
                              newExpanded.add(offer.id);
                            }
                            setExpandedOffers(newExpanded);
                          }}
                          className="text-teal-600 hover:text-teal-700 font-medium text-xs mt-1 transition-colors"
                        >
                          {expandedOffers.has(offer.id) ? 'Read Less' : 'Read More'}
                        </button>
                      )}
                    </div>
                    <div className="flex items-center space-x-2 text-sm text-gray-500 mb-4">
                      <Clock className="w-4 h-4" />
                      <span>
                        Valid until {new Date(offer.validityPeriod).toLocaleDateString('en-US', {
                          month: 'long',
                          day: 'numeric',
                          year: 'numeric'
                        })}
                      </span>
                    </div>
                    <Button
                      onClick={() => {
                        if (getItemCount() > 0) {
                          setLocation('/queue-summary');
                        } else {
                          toast({
                            title: "Add services first",
                            description: "Please add services to your cart before applying an offer.",
                          });
                        }
                      }}
                      className="w-full bg-gradient-to-r from-teal-600 to-cyan-600 hover:from-teal-700 hover:to-cyan-700 text-white font-semibold"
                      data-testid={`button-apply-offer-${offer.id}`}
                    >
                      Apply Offer
                    </Button>
                  </div>
                ))}
              </div>
            ) : (
              <div className="text-center py-12">
                <div className="w-20 h-20 bg-teal-100 rounded-full flex items-center justify-center mx-auto mb-4">
                  <Percent className="w-10 h-10 text-teal-600" />
                </div>
                <h3 className="text-lg font-semibold text-gray-900 mb-2">No Active Offers</h3>
                <p className="text-gray-600">Check back soon for exciting deals and promotions</p>
              </div>
            )}
          </CardContent>
        </Card>

        {/* Reviews Section */}
        <Card className="mt-8 border-2 border-teal-100">
          <CardHeader>
            <div className="flex items-center justify-between">
              <div>
                <CardTitle className="flex items-center space-x-2 text-2xl mb-2">
                  <Star className="h-6 w-6 text-teal-600" />
                  <span className="text-gray-900">Customer Reviews</span>
                </CardTitle>
                <CardDescription className="text-gray-600">
                  {salon.reviews.length > 0
                    ? `See what ${salon.reviews.length} ${salon.reviews.length === 1 ? 'customer has' : 'customers have'} to say about their experience`
                    : 'Be the first to share your experience with us'
                  }
                </CardDescription>
              </div>

            </div>
          </CardHeader>
          <CardContent>
            <div className="space-y-4">
              {salon.reviews.length === 0 ? (
                <div className="text-center py-12">
                  <div className="w-20 h-20 bg-teal-100 rounded-full flex items-center justify-center mx-auto mb-4">
                    <Star className="w-10 h-10 text-teal-600" />
                  </div>
                  <h3 className="text-lg font-semibold text-gray-900 mb-2">No Reviews Yet</h3>
                  <p className="text-gray-600" data-testid="text-no-reviews">
                    Be the first to share your experience and help others make informed decisions
                  </p>
                </div>
              ) : (
                salon.reviews.map((review) => (
                  <div key={review.id} className="p-5 bg-white border-2 border-gray-100 rounded-xl hover:border-teal-200 transition-colors" data-testid={`review-${review.id}`}>
                    <div className="flex items-center justify-between mb-3">
                      <div className="flex items-center space-x-3">
                        <div className="flex">
                          {[...Array(5)].map((_, i) => (
                            <Star
                              key={i}
                              className={`h-5 w-5 ${i < review.rating ? 'text-yellow-400 fill-current' : 'text-gray-300'}`}
                            />
                          ))}
                        </div>
                        <span className="font-semibold text-gray-900">{review.rating}.0</span>
                      </div>
                      <span className="text-sm text-gray-500" data-testid={`text-review-date-${review.id}`}>
                        {new Date(review.createdAt).toLocaleDateString('en-US', {
                          month: 'long',
                          day: 'numeric',
                          year: 'numeric'
                        })}
                      </span>
                    </div>
                    {review.comment && (
                      <p className="text-gray-700 leading-relaxed" data-testid={`text-review-comment-${review.id}`}>
                        {review.comment}
                      </p>
                    )}
                  </div>
                ))
              )}
            </div>
          </CardContent>
        </Card>
      </div>
    </div>
  );
}<|MERGE_RESOLUTION|>--- conflicted
+++ resolved
@@ -39,14 +39,11 @@
   const [expandedServices, setExpandedServices] = useState<Set<string>>(new Set());
   const [isDescriptionExpanded, setIsDescriptionExpanded] = useState(false);
   const [expandedOffers, setExpandedOffers] = useState<Set<string>>(new Set());
-<<<<<<< HEAD
-=======
 
   // Scroll to top when component mounts
   useEffect(() => {
     window.scrollTo(0, 0);
   }, [id]);
->>>>>>> deae88b6
 
   const isFavorited = useMemo(() => {
     if (!user || !user.favoriteSalons) return false;
@@ -174,9 +171,6 @@
   }
 
   return (
-<<<<<<< HEAD
-    <div className="min-h-screen bg-gradient-to-br from-teal-50 via-white to-cyan-50 py-8 pb-24 md:pb-8">
-=======
     <div className="min-h-screen bg-gradient-to-br from-teal-50 via-white to-cyan-50 pb-24 md:pb-8">
       {/* Hero Banner - Using salon's uploaded photos */}
       <div className="relative h-48 md:h-64 bg-gradient-to-r from-teal-600 to-cyan-600 overflow-hidden">
@@ -192,7 +186,6 @@
         )}
       </div>
 
->>>>>>> deae88b6
       <div className="max-w-6xl mx-auto px-4 sm:px-6 lg:px-8">
         {/* Salon Header */}
         <div className="mb-8 -mt-16 relative z-10">
@@ -241,43 +234,6 @@
                   </div>
                 )}
 
-<<<<<<< HEAD
-              {salon.description && (
-                <div className="mb-4 max-w-2xl">
-                  <p className="text-gray-600">
-                    {isDescriptionExpanded
-                      ? salon.description
-                      : salon.description.length > 80
-                        ? `${salon.description.slice(0, 80)}...`
-                        : salon.description
-                    }
-                  </p>
-                  {salon.description.length > 80 && (
-                    <button
-                      onClick={() => setIsDescriptionExpanded(!isDescriptionExpanded)}
-                      className="text-teal-600 hover:text-teal-700 font-medium text-sm mt-1 transition-colors"
-                    >
-                      {isDescriptionExpanded ? 'Read Less' : 'Read More'}
-                    </button>
-                  )}
-                </div>
-              )}
-
-              <div className="flex flex-wrap items-center gap-4 text-gray-600">
-                <div className="flex items-center space-x-2">
-                  <MapPin className="h-5 w-5 text-teal-600" />
-                  <span data-testid="text-salon-location" className="font-medium capitalize">
-                    {salon.manualLocation || salon.location}
-                  </span>
-                </div>
-                <div className="flex items-center space-x-2 bg-teal-50 px-3 py-1 rounded-full">
-                  <Star className="h-5 w-5 text-yellow-500 fill-current" />
-                  <span data-testid="text-salon-rating" className="font-semibold text-teal-900">
-                    {salon.rating}
-                  </span>
-                </div>
-
-=======
                 <div className="flex flex-wrap items-center gap-4 text-gray-600">
                   <div className="flex items-center space-x-2">
                     <MapPin className="h-5 w-5 text-teal-600" />
@@ -293,7 +249,6 @@
                   </div>
 
                 </div>
->>>>>>> deae88b6
               </div>
             </div>
           </div>
